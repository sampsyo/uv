//! Parses a subset of requirement.txt syntax
//!
//! <https://pip.pypa.io/en/stable/reference/requirements-file-format/>
//!
//! Supported:
//!  * [PEP 508 requirements](https://packaging.python.org/en/latest/specifications/dependency-specifiers/)
//!  * `-r`
//!  * `-c`
//!  * `--hash` (postfix)
//!  * `-e`
//!
//! Unsupported:
//!  * `<path>`. TBD
//!  * `<archive_url>`. TBD
//!  * Options without a requirement, such as `--find-links` or `--index-url`
//!
//! Grammar as implemented:
//!
//! ```text
//! file = (statement | empty ('#' any*)? '\n')*
//! empty = whitespace*
//! statement = constraint_include | requirements_include | editable_requirement | requirement
//! constraint_include = '-c' ('=' | wrappable_whitespaces) filepath
//! requirements_include = '-r' ('=' | wrappable_whitespaces) filepath
//! editable_requirement = '-e' ('=' | wrappable_whitespaces) requirement
//! # We check whether the line starts with a letter or a number, in that case we assume it's a
//! # PEP 508 requirement
//! # https://packaging.python.org/en/latest/specifications/name-normalization/#valid-non-normalized-names
//! # This does not (yet?) support plain files or urls, we use a letter or a number as first
//! # character to assume a PEP 508 requirement
//! requirement = [a-zA-Z0-9] pep508_grammar_tail wrappable_whitespaces hashes
//! hashes = ('--hash' ('=' | wrappable_whitespaces) [a-zA-Z0-9-_]+ ':' [a-zA-Z0-9-_] wrappable_whitespaces+)*
//! # This should indicate a single backslash before a newline
//! wrappable_whitespaces = whitespace ('\\\n' | whitespace)*
//! ```

use std::borrow::Cow;
use std::fmt::{Display, Formatter};
use std::io;
use std::path::{Path, PathBuf};
use std::str::FromStr;

use tracing::instrument;
use unscanny::{Pattern, Scanner};
use url::Url;

use distribution_types::{
    ParsedUrlError, Requirement, UnresolvedRequirement, UnresolvedRequirementSpecification,
};
use pep508_rs::{
    expand_env_vars, split_scheme, strip_host, Extras, Pep508Error, Pep508ErrorSource, Scheme,
    VerbatimUrl,
};
#[cfg(feature = "http")]
use uv_client::BaseClient;
use uv_client::BaseClientBuilder;
use uv_configuration::{NoBinary, NoBuild, PackageNameSpecifier};
use uv_fs::{normalize_url_path, Simplified};
use uv_normalize::ExtraName;
use uv_warnings::warn_user;

pub use crate::requirement::{RequirementsTxtRequirement, RequirementsTxtRequirementError};

mod requirement;

/// We emit one of those for each requirements.txt entry
enum RequirementsTxtStatement {
    /// `-r` inclusion filename
    Requirements {
        filename: String,
        start: usize,
        end: usize,
    },
    /// `-c` inclusion filename
    Constraint {
        filename: String,
        start: usize,
        end: usize,
    },
    /// PEP 508 requirement plus metadata
    RequirementEntry(RequirementEntry),
    /// `-e`
    EditableRequirement(EditableRequirement),
    /// `--index-url`
    IndexUrl(VerbatimUrl),
    /// `--extra-index-url`
    ExtraIndexUrl(VerbatimUrl),
    /// `--find-links`
    FindLinks(FindLink),
    /// `--no-index`
    NoIndex,
    /// `--no-binary`
    NoBinary(NoBinary),
    /// `only-binary`
    OnlyBinary(NoBuild),
}

#[derive(Debug, Clone, PartialEq, Eq)]
pub enum FindLink {
    Path(PathBuf),
    Url(Url),
}

impl FindLink {
    /// Parse a raw string for a `--find-links` entry, which could be a URL or a local path.
    ///
    /// For example:
    /// - `file:///home/ferris/project/scripts/...`
    /// - `file:../ferris/`
    /// - `../ferris/`
    /// - `https://download.pytorch.org/whl/torch_stable.html`
    pub fn parse(given: &str, working_dir: impl AsRef<Path>) -> Result<Self, url::ParseError> {
        // Expand environment variables.
        let expanded = expand_env_vars(given);

        if let Some((scheme, path)) = split_scheme(&expanded) {
            match Scheme::parse(scheme) {
                // Ex) `file:///home/ferris/project/scripts/...`, `file://localhost/home/ferris/project/scripts/...`, or `file:../ferris/`
                Some(Scheme::File) => {
                    // Strip the leading slashes, along with the `localhost` host, if present.
                    let path = strip_host(path);

                    // Transform, e.g., `/C:/Users/ferris/wheel-0.42.0.tar.gz` to `C:\Users\ferris\wheel-0.42.0.tar.gz`.
                    let path = normalize_url_path(path);

                    let path = PathBuf::from(path.as_ref());
                    let path = if path.is_absolute() {
                        path
                    } else {
                        working_dir.as_ref().join(path)
                    };
                    Ok(Self::Path(path))
                }

                // Ex) `https://download.pytorch.org/whl/torch_stable.html`
                Some(_) => {
                    let url = Url::parse(&expanded)?;
                    Ok(Self::Url(url))
                }

                // Ex) `C:/Users/ferris/wheel-0.42.0.tar.gz`
                _ => {
                    let path = PathBuf::from(expanded.as_ref());
                    let path = if path.is_absolute() {
                        path
                    } else {
                        working_dir.as_ref().join(path)
                    };
                    Ok(Self::Path(path))
                }
            }
        } else {
            // Ex) `../ferris/`
            let path = PathBuf::from(expanded.as_ref());
            let path = if path.is_absolute() {
                path
            } else {
                working_dir.as_ref().join(path)
            };
            Ok(Self::Path(path))
        }
    }
}

#[derive(Debug, Clone, Eq, PartialEq)]
pub struct EditableRequirement {
    pub url: VerbatimUrl,
    pub extras: Vec<ExtraName>,
    pub path: PathBuf,
}

impl EditableRequirement {
    pub fn url(&self) -> &VerbatimUrl {
        &self.url
    }

    pub fn raw(&self) -> &Url {
        self.url.raw()
    }
}

impl EditableRequirement {
    /// Parse a raw string for an editable requirement (`pip install -e <editable>`), which could be
    /// a URL or a local path, and could contain unexpanded environment variables.
    ///
    /// For example:
    /// - `file:///home/ferris/project/scripts/...`
    /// - `file:../editable/`
    /// - `../editable/`
    ///
    /// We disallow URLs with schemes other than `file://` (e.g., `https://...`).
    pub fn parse(
        given: &str,
        working_dir: impl AsRef<Path>,
    ) -> Result<Self, RequirementsTxtParserError> {
        // Identify the extras.
        let (requirement, extras) = if let Some((requirement, extras)) = Self::split_extras(given) {
            let extras = Extras::parse(extras).map_err(|err| {
                // Map from error on the extras to error on the whole requirement.
                let err = Pep508Error {
                    message: err.message,
                    start: requirement.len() + err.start,
                    len: err.len,
                    input: given.to_string(),
                };
                match err.message {
                    Pep508ErrorSource::String(_) | Pep508ErrorSource::UrlError(_) => {
                        RequirementsTxtParserError::Pep508 {
                            start: err.start,
                            end: err.start + err.len,
                            source: err,
                        }
                    }
                    Pep508ErrorSource::UnsupportedRequirement(_) => {
                        RequirementsTxtParserError::UnsupportedRequirement {
                            start: err.start,
                            end: err.start + err.len,
                            source: err,
                        }
                    }
                }
            })?;
            (requirement, extras.into_vec())
        } else {
            (given, vec![])
        };

        // Expand environment variables.
        let expanded = expand_env_vars(requirement);

        // Create a `VerbatimUrl` to represent the editable requirement.
        let url = if let Some((scheme, path)) = split_scheme(&expanded) {
            match Scheme::parse(scheme) {
                // Ex) `file:///home/ferris/project/scripts/...` or `file:../editable/`
                Some(Scheme::File) => {
                    // Strip the leading slashes, along with the `localhost` host, if present.
                    let path = strip_host(path);

                    // Transform, e.g., `/C:/Users/ferris/wheel-0.42.0.tar.gz` to `C:\Users\ferris\wheel-0.42.0.tar.gz`.
                    let path = normalize_url_path(path);

                    VerbatimUrl::parse_path(path.as_ref(), working_dir.as_ref())
                }

                // Ex) `https://download.pytorch.org/whl/torch_stable.html`
                Some(_) => {
                    return Err(RequirementsTxtParserError::UnsupportedUrl(
                        expanded.to_string(),
                    ));
                }

                // Ex) `C:/Users/ferris/wheel-0.42.0.tar.gz`
                _ => VerbatimUrl::parse_path(expanded.as_ref(), working_dir.as_ref()),
            }
        } else {
            // Ex) `../editable/`
            VerbatimUrl::parse_path(expanded.as_ref(), working_dir.as_ref())
        };

        // Create a `PathBuf`.
        let path = url
            .to_file_path()
            .map_err(|()| RequirementsTxtParserError::InvalidEditablePath(expanded.to_string()))?;

        // Add the verbatim representation of the URL to the `VerbatimUrl`.
        let url = url.with_given(requirement.to_string());

        Ok(Self { url, extras, path })
    }

    /// Identify the extras in an editable URL (e.g., `../editable[dev]`).
    ///
    /// Pip uses `m = re.match(r'^(.+)(\[[^]]+])$', path)`. Our strategy is:
    /// - If the string ends with a closing bracket (`]`)...
    /// - Iterate backwards until you find the open bracket (`[`)...
    /// - But abort if you find another closing bracket (`]`) first.
    pub fn split_extras(given: &str) -> Option<(&str, &str)> {
        let mut chars = given.char_indices().rev();

        // If the string ends with a closing bracket (`]`)...
        if !matches!(chars.next(), Some((_, ']'))) {
            return None;
        }

        // Iterate backwards until you find the open bracket (`[`)...
        let (index, _) = chars
            .take_while(|(_, c)| *c != ']')
            .find(|(_, c)| *c == '[')?;

        Some(given.split_at(index))
    }
}

impl Display for EditableRequirement {
    fn fmt(&self, f: &mut Formatter<'_>) -> std::fmt::Result {
        Display::fmt(&self.url, f)
    }
}

/// A [Requirement] with additional metadata from the `requirements.txt`, currently only hashes but in
/// the future also editable and similar information.
#[derive(Debug, Clone, Eq, PartialEq, Hash)]
pub struct RequirementEntry {
    /// The actual PEP 508 requirement.
    pub requirement: RequirementsTxtRequirement,
    /// Hashes of the downloadable packages.
    pub hashes: Vec<String>,
    /// Path of the original file (where existing)
    pub path: Option<String>,
}

// We place the impl here instead of next to `UnresolvedRequirementSpecification` because
// `UnresolvedRequirementSpecification` is defined in `distribution-types` and `requirements-txt`
// depends on `distribution-types`.
impl TryFrom<RequirementEntry> for UnresolvedRequirementSpecification {
    type Error = ParsedUrlError;

    fn try_from(value: RequirementEntry) -> Result<Self, Self::Error> {
        Ok(Self {
            requirement: match value.requirement {
                RequirementsTxtRequirement::Named(named) => {
                    UnresolvedRequirement::Named(Requirement::from_pep508(named)?)
                }
                RequirementsTxtRequirement::Unnamed(unnamed) => {
                    UnresolvedRequirement::Unnamed(unnamed)
                }
            },
            hashes: value.hashes,
        })
    }
}

/// Parsed and flattened requirements.txt with requirements and constraints
#[derive(Debug, Default, Clone, PartialEq, Eq)]
pub struct RequirementsTxt {
    /// The actual requirements with the hashes.
    pub requirements: Vec<RequirementEntry>,
    /// Constraints included with `-c`.
    pub constraints: Vec<pep508_rs::Requirement>,
    /// Editables with `-e`.
    pub editables: Vec<EditableRequirement>,
    /// The index URL, specified with `--index-url`.
    pub index_url: Option<VerbatimUrl>,
    /// The extra index URLs, specified with `--extra-index-url`.
    pub extra_index_urls: Vec<VerbatimUrl>,
    /// The find links locations, specified with `--find-links`.
    pub find_links: Vec<FindLink>,
    /// Whether to ignore the index, specified with `--no-index`.
    pub no_index: bool,
    /// Whether to disallow wheels, specified with `--no-binary`.
    pub no_binary: NoBinary,
    /// Whether to allow only wheels, specified with `--only-binary`.
    pub only_binary: NoBuild,
}

impl RequirementsTxt {
    /// See module level documentation
    #[instrument(skip_all, fields(requirements_txt = requirements_txt.as_ref().as_os_str().to_str()))]
    pub async fn parse(
        requirements_txt: impl AsRef<Path>,
        working_dir: impl AsRef<Path>,
        client_builder: &BaseClientBuilder<'_>,
    ) -> Result<Self, RequirementsTxtFileError> {
        let requirements_txt = requirements_txt.as_ref();
        let working_dir = working_dir.as_ref();

        let content =
            if requirements_txt.starts_with("http://") | requirements_txt.starts_with("https://") {
                #[cfg(not(feature = "http"))]
                {
                    return Err(RequirementsTxtFileError {
                        file: requirements_txt.to_path_buf(),
                        error: RequirementsTxtParserError::IO(io::Error::new(
                            io::ErrorKind::InvalidInput,
                            "Remote file not supported without `http` feature",
                        )),
                    });
                }

                #[cfg(feature = "http")]
                {
                    // Avoid constructing a client if network is disabled already
                    if client_builder.is_offline() {
                        return Err(RequirementsTxtFileError {
                            file: requirements_txt.to_path_buf(),
                            error: RequirementsTxtParserError::IO(io::Error::new(
                                io::ErrorKind::InvalidInput,
                                format!("Network connectivity is disabled, but a remote requirements file was requested: {}", requirements_txt.display()),
                            )),
                        });
                    }

                    let client = client_builder.build();
                    read_url_to_string(&requirements_txt, client).await
                }
            } else {
                uv_fs::read_to_string_transcode(&requirements_txt)
                    .await
                    .map_err(RequirementsTxtParserError::IO)
            }
            .map_err(|err| RequirementsTxtFileError {
                file: requirements_txt.to_path_buf(),
                error: err,
            })?;

        let requirements_dir = requirements_txt.parent().unwrap_or(working_dir);
        let data = Self::parse_inner(
            &content,
            working_dir,
            requirements_dir,
            client_builder,
            requirements_txt,
        )
        .await
        .map_err(|err| RequirementsTxtFileError {
            file: requirements_txt.to_path_buf(),
            error: err,
        })?;
        if data == Self::default() {
            warn_user!(
                "Requirements file {} does not contain any dependencies",
                requirements_txt.user_display()
            );
        }

        Ok(data)
    }

    /// See module level documentation.
    ///
    /// When parsing, relative paths to requirements (e.g., `-e ../editable/`) are resolved against
    /// the current working directory. However, relative paths to sub-files (e.g., `-r ../requirements.txt`)
    /// are resolved against the directory of the containing `requirements.txt` file, to match
    /// `pip`'s behavior.
    pub async fn parse_inner(
        content: &str,
        working_dir: &Path,
        requirements_dir: &Path,
        client_builder: &BaseClientBuilder<'_>,
        requirements_txt: &Path,
    ) -> Result<Self, RequirementsTxtParserError> {
        let mut s = Scanner::new(content);

        let mut data = Self::default();
        while let Some(statement) = parse_entry(&mut s, content, working_dir, requirements_txt)? {
            match statement {
                RequirementsTxtStatement::Requirements {
                    filename,
                    start,
                    end,
                } => {
                    let filename = expand_env_vars(&filename);
                    let sub_file =
                        if filename.starts_with("http://") || filename.starts_with("https://") {
                            PathBuf::from(filename.as_ref())
                        } else {
                            requirements_dir.join(filename.as_ref())
                        };
                    let sub_requirements =
                        Box::pin(Self::parse(&sub_file, working_dir, client_builder))
                            .await
                            .map_err(|err| RequirementsTxtParserError::Subfile {
                                source: Box::new(err),
                                start,
                                end,
                            })?;

                    // Disallow conflicting `--index-url` in nested `requirements` files.
                    if sub_requirements.index_url.is_some()
                        && data.index_url.is_some()
                        && sub_requirements.index_url != data.index_url
                    {
                        let (line, column) = calculate_row_column(content, s.cursor());
                        return Err(RequirementsTxtParserError::Parser {
                            message:
                                "Nested `requirements` file contains conflicting `--index-url`"
                                    .to_string(),
                            line,
                            column,
                        });
                    }

                    // Add each to the correct category.
                    data.update_from(sub_requirements);
                }
                RequirementsTxtStatement::Constraint {
                    filename,
                    start,
                    end,
                } => {
                    let filename = expand_env_vars(&filename);
                    let sub_file =
                        if filename.starts_with("http://") || filename.starts_with("https://") {
                            PathBuf::from(filename.as_ref())
                        } else {
                            requirements_dir.join(filename.as_ref())
                        };
                    let sub_constraints =
                        Box::pin(Self::parse(&sub_file, working_dir, client_builder))
                            .await
                            .map_err(|err| RequirementsTxtParserError::Subfile {
                                source: Box::new(err),
                                start,
                                end,
                            })?;

                    // Treat any nested requirements or constraints as constraints. This differs
                    // from `pip`, which seems to treat `-r` requirements in constraints files as
                    // _requirements_, but we don't want to support that.
                    for entry in sub_constraints.requirements {
                        match entry.requirement {
                            RequirementsTxtRequirement::Named(requirement) => {
                                data.constraints.push(requirement);
                            }
                            RequirementsTxtRequirement::Unnamed(_) => {
                                return Err(RequirementsTxtParserError::UnnamedConstraint {
                                    start,
                                    end,
                                });
                            }
                        }
                    }
                    for constraint in sub_constraints.constraints {
                        data.constraints.push(constraint);
                    }
                }
                RequirementsTxtStatement::RequirementEntry(requirement_entry) => {
                    data.requirements.push(requirement_entry);
                }
                RequirementsTxtStatement::EditableRequirement(editable) => {
                    data.editables.push(editable);
                }
                RequirementsTxtStatement::IndexUrl(url) => {
                    if data.index_url.is_some() {
                        let (line, column) = calculate_row_column(content, s.cursor());
                        return Err(RequirementsTxtParserError::Parser {
                            message: "Multiple `--index-url` values provided".to_string(),
                            line,
                            column,
                        });
                    }
                    data.index_url = Some(url);
                }
                RequirementsTxtStatement::ExtraIndexUrl(url) => {
                    data.extra_index_urls.push(url);
                }
                RequirementsTxtStatement::FindLinks(path_or_url) => {
                    data.find_links.push(path_or_url);
                }
                RequirementsTxtStatement::NoIndex => {
                    data.no_index = true;
                }
                RequirementsTxtStatement::NoBinary(no_binary) => {
                    data.no_binary.extend(no_binary);
                }
                RequirementsTxtStatement::OnlyBinary(only_binary) => {
                    data.only_binary.extend(only_binary);
                }
            }
        }
        Ok(data)
    }

    /// Merge the data from a nested `requirements` file (`other`) into this one.
    pub fn update_from(&mut self, other: Self) {
        let RequirementsTxt {
            requirements,
            constraints,
            editables,
            index_url,
            extra_index_urls,
            find_links,
            no_index,
            no_binary,
            only_binary,
        } = other;
        self.requirements.extend(requirements);
        self.constraints.extend(constraints);
        self.editables.extend(editables);
        if self.index_url.is_none() {
            self.index_url = index_url;
        }
        self.extra_index_urls.extend(extra_index_urls);
        self.find_links.extend(find_links);
        self.no_index = self.no_index || no_index;
        self.no_binary.extend(no_binary);
        self.only_binary.extend(only_binary);
    }
}

/// Parse a single entry, that is a requirement, an inclusion or a comment line
///
/// Consumes all preceding trivia (whitespace and comments). If it returns None, we've reached
/// the end of file
fn parse_entry(
    s: &mut Scanner,
    content: &str,
    working_dir: &Path,
    requirements_txt: &Path,
) -> Result<Option<RequirementsTxtStatement>, RequirementsTxtParserError> {
    // Eat all preceding whitespace, this may run us to the end of file
    eat_wrappable_whitespace(s);
    while s.at(['\n', '\r', '#']) {
        // skip comments
        eat_trailing_line(content, s)?;
        eat_wrappable_whitespace(s);
    }

    let start = s.cursor();
    Ok(Some(if s.eat_if("-r") || s.eat_if("--requirement") {
        let requirements_file = parse_value(content, s, |c: char| !['\n', '\r', '#'].contains(&c))?;
        let end = s.cursor();
        RequirementsTxtStatement::Requirements {
            filename: requirements_file.to_string(),
            start,
            end,
        }
    } else if s.eat_if("-c") || s.eat_if("--constraint") {
        let constraints_file = parse_value(content, s, |c: char| !['\n', '\r', '#'].contains(&c))?;
        let end = s.cursor();
        RequirementsTxtStatement::Constraint {
            filename: constraints_file.to_string(),
            start,
            end,
        }
    } else if s.eat_if("-e") || s.eat_if("--editable") {
        let path_or_url = parse_value(content, s, |c: char| !['\n', '\r', '#'].contains(&c))?;
        let editable_requirement = EditableRequirement::parse(path_or_url, working_dir)
            .map_err(|err| err.with_offset(start))?;
        RequirementsTxtStatement::EditableRequirement(editable_requirement)
    } else if s.eat_if("-i") || s.eat_if("--index-url") {
        let given = parse_value(content, s, |c: char| !['\n', '\r', '#'].contains(&c))?;
        let expanded = expand_env_vars(given);
        let url = VerbatimUrl::parse_url(expanded.as_ref())
            .map(|url| url.with_given(given.to_owned()))
            .map_err(|err| RequirementsTxtParserError::Url {
                source: err,
                url: given.to_string(),
                start,
                end: s.cursor(),
            })?;
        RequirementsTxtStatement::IndexUrl(url)
    } else if s.eat_if("--extra-index-url") {
        let given = parse_value(content, s, |c: char| !['\n', '\r', '#'].contains(&c))?;
        let expanded = expand_env_vars(given);
        let url = VerbatimUrl::parse_url(expanded.as_ref())
            .map(|url| url.with_given(given.to_owned()))
            .map_err(|err| RequirementsTxtParserError::Url {
                source: err,
                url: given.to_string(),
                start,
                end: s.cursor(),
            })?;
        RequirementsTxtStatement::ExtraIndexUrl(url)
    } else if s.eat_if("--no-index") {
        RequirementsTxtStatement::NoIndex
    } else if s.eat_if("--find-links") || s.eat_if("-f") {
        let path_or_url = parse_value(content, s, |c: char| !['\n', '\r', '#'].contains(&c))?;
        let path_or_url = FindLink::parse(path_or_url, working_dir).map_err(|err| {
            RequirementsTxtParserError::Url {
                source: err,
                url: path_or_url.to_string(),
                start,
                end: s.cursor(),
            }
        })?;
        RequirementsTxtStatement::FindLinks(path_or_url)
    } else if s.eat_if("--no-binary") {
        let given = parse_value(content, s, |c: char| !['\n', '\r', '#'].contains(&c))?;
        let specifier = PackageNameSpecifier::from_str(given).map_err(|err| {
            RequirementsTxtParserError::NoBinary {
                source: err,
                specifier: given.to_string(),
                start,
                end: s.cursor(),
            }
        })?;
        RequirementsTxtStatement::NoBinary(NoBinary::from_arg(specifier))
    } else if s.eat_if("--only-binary") {
        let given = parse_value(content, s, |c: char| !['\n', '\r', '#'].contains(&c))?;
        let specifier = PackageNameSpecifier::from_str(given).map_err(|err| {
            RequirementsTxtParserError::NoBinary {
                source: err,
                specifier: given.to_string(),
                start,
                end: s.cursor(),
            }
        })?;
        RequirementsTxtStatement::OnlyBinary(NoBuild::from_arg(specifier))
    } else if s.at(char::is_ascii_alphanumeric) || s.at(|char| matches!(char, '.' | '/' | '$')) {
        let source = if requirements_txt == Path::new("-") {
            None
        } else {
            Some(requirements_txt)
        };

        let (requirement, hashes) = parse_requirement_and_hashes(s, content, source, working_dir)?;
        RequirementsTxtStatement::RequirementEntry(RequirementEntry {
            requirement,
            hashes,
            path: requirements_txt.to_str().map(ToString::to_string),
        })
    } else if let Some(char) = s.peek() {
        let (line, column) = calculate_row_column(content, s.cursor());
        return Err(RequirementsTxtParserError::Parser {
            message: format!(
                "Unexpected '{char}', expected '-c', '-e', '-r' or the start of a requirement"
            ),
            line,
            column,
        });
    } else {
        // EOF
        return Ok(None);
    }))
}

/// Eat whitespace and ignore newlines escaped with a backslash
fn eat_wrappable_whitespace<'a>(s: &mut Scanner<'a>) -> &'a str {
    let start = s.cursor();
    s.eat_while([' ', '\t']);
    // Allow multiple escaped line breaks
    // With the order we support `\n`, `\r`, `\r\n` without accidentally eating a `\n\r`
    while s.eat_if("\\\n") || s.eat_if("\\\r\n") || s.eat_if("\\\r") {
        s.eat_while([' ', '\t']);
    }
    s.from(start)
}

/// Eats the end of line or a potential trailing comma
fn eat_trailing_line(content: &str, s: &mut Scanner) -> Result<(), RequirementsTxtParserError> {
    s.eat_while([' ', '\t']);
    match s.eat() {
        None | Some('\n') => {} // End of file or end of line, nothing to do
        Some('\r') => {
            s.eat_if('\n'); // `\r\n`, but just `\r` is also accepted
        }
        Some('#') => {
            s.eat_until(['\r', '\n']);
            if s.at('\r') {
                s.eat_if('\n'); // `\r\n`, but just `\r` is also accepted
            }
        }
        Some(other) => {
            let (line, column) = calculate_row_column(content, s.cursor());
            return Err(RequirementsTxtParserError::Parser {
                message: format!("Expected comment or end-of-line, found '{other}'"),
                line,
                column,
            });
        }
    }
    Ok(())
}

/// Parse a PEP 508 requirement with optional trailing hashes
fn parse_requirement_and_hashes(
    s: &mut Scanner,
    content: &str,
    source: Option<&Path>,
    working_dir: &Path,
) -> Result<(RequirementsTxtRequirement, Vec<String>), RequirementsTxtParserError> {
    // PEP 508 requirement
    let start = s.cursor();
    // Termination: s.eat() eventually becomes None
    let (end, has_hashes) = loop {
        let end = s.cursor();

        //  We look for the end of the line ...
        if s.eat_if('\n') {
            break (end, false);
        }
        if s.eat_if('\r') {
            s.eat_if('\n'); // Support `\r\n` but also accept stray `\r`
            break (end, false);
        }
        // ... or `--hash`, an escaped newline or a comment separated by whitespace ...
        if !eat_wrappable_whitespace(s).is_empty() {
            if s.after().starts_with("--") {
                break (end, true);
            } else if s.eat_if('#') {
                s.eat_until(['\r', '\n']);
                if s.at('\r') {
                    s.eat_if('\n'); // `\r\n`, but just `\r` is also accepted
                }
                break (end, false);
            }
            continue;
        }
        // ... or the end of the file, which works like the end of line
        if s.eat().is_none() {
            break (end, false);
        }
    };

    let requirement = &content[start..end];

    // If the requirement looks like a `requirements.txt` file (with a missing `-r`), raise an
    // error.
    //
    // While `requirements.txt` is a valid package name (per the spec), PyPI disallows
    // `requirements.txt` and some other variants anyway.
    #[allow(clippy::case_sensitive_file_extension_comparisons)]
    if requirement.ends_with(".txt") || requirement.ends_with(".in") {
        let path = Path::new(requirement);
        let path = if path.is_absolute() {
            Cow::Borrowed(path)
        } else {
            Cow::Owned(working_dir.join(path))
        };
        if path.is_file() {
            return Err(RequirementsTxtParserError::MissingRequirementPrefix(
                requirement.to_string(),
            ));
        }
    }

<<<<<<< HEAD
    let requirement = RequirementsTxtRequirement::parse(requirement, source, working_dir).map_err(
        |err| match err.message {
            Pep508ErrorSource::String(_) | Pep508ErrorSource::UrlError(_) => {
                RequirementsTxtParserError::Pep508 {
                    source: err,
                    start,
                    end,
=======
    let requirement =
        RequirementsTxtRequirement::parse(requirement, working_dir).map_err(|err| match err {
            RequirementsTxtRequirementError::ParsedUrl(err) => {
                RequirementsTxtParserError::ParsedUrl {
                    source: err,
                    start,
                    end,
                }
            }
            RequirementsTxtRequirementError::Pep508(err) => match err.message {
                Pep508ErrorSource::String(_) | Pep508ErrorSource::UrlError(_) => {
                    RequirementsTxtParserError::Pep508 {
                        source: err,
                        start,
                        end,
                    }
>>>>>>> 6d73db2b
                }
            }
            Pep508ErrorSource::UnsupportedRequirement(_) => {
                RequirementsTxtParserError::UnsupportedRequirement {
                    source: err,
                    start,
                    end,
                }
<<<<<<< HEAD
            }
        },
    )?;
=======
            },
        })?;
>>>>>>> 6d73db2b

    let hashes = if has_hashes {
        parse_hashes(content, s)?
    } else {
        Vec::new()
    };
    Ok((requirement, hashes))
}

/// Parse `--hash=... --hash ...` after a requirement
fn parse_hashes(content: &str, s: &mut Scanner) -> Result<Vec<String>, RequirementsTxtParserError> {
    let mut hashes = Vec::new();
    if s.eat_while("--hash").is_empty() {
        let (line, column) = calculate_row_column(content, s.cursor());
        return Err(RequirementsTxtParserError::Parser {
            message: format!(
                "Expected '--hash', found '{:?}'",
                s.eat_while(|c: char| !c.is_whitespace())
            ),
            line,
            column,
        });
    }
    let hash = parse_value(content, s, |c: char| !c.is_whitespace())?;
    hashes.push(hash.to_string());
    loop {
        eat_wrappable_whitespace(s);
        if !s.eat_if("--hash") {
            break;
        }
        let hash = parse_value(content, s, |c: char| !c.is_whitespace())?;
        hashes.push(hash.to_string());
    }
    Ok(hashes)
}

/// In `-<key>=<value>` or `-<key> value`, this parses the part after the key
fn parse_value<'a, T>(
    content: &str,
    s: &mut Scanner<'a>,
    while_pattern: impl Pattern<T>,
) -> Result<&'a str, RequirementsTxtParserError> {
    if s.eat_if('=') {
        // Explicit equals sign
        Ok(s.eat_while(while_pattern).trim_end())
    } else if s.eat_if(char::is_whitespace) {
        // Key and value are separated by whitespace instead
        s.eat_whitespace();
        Ok(s.eat_while(while_pattern).trim_end())
    } else {
        let (line, column) = calculate_row_column(content, s.cursor());
        Err(RequirementsTxtParserError::Parser {
            message: format!("Expected '=' or whitespace, found {:?}", s.peek()),
            line,
            column,
        })
    }
}

/// Fetch the contents of a URL and return them as a string.
#[cfg(feature = "http")]
async fn read_url_to_string(
    path: impl AsRef<Path>,
    client: BaseClient,
) -> Result<String, RequirementsTxtParserError> {
    // pip would URL-encode the non-UTF-8 bytes of the string; we just don't support them.
    let path_utf8 =
        path.as_ref()
            .to_str()
            .ok_or_else(|| RequirementsTxtParserError::NonUnicodeUrl {
                url: path.as_ref().to_owned(),
            })?;

    Ok(client
        .client()
        .get(path_utf8)
        .send()
        .await?
        .error_for_status()?
        .text()
        .await?)
}

/// Error parsing requirements.txt, wrapper with filename
#[derive(Debug)]
pub struct RequirementsTxtFileError {
    file: PathBuf,
    error: RequirementsTxtParserError,
}

/// Error parsing requirements.txt, error disambiguation
#[derive(Debug)]
pub enum RequirementsTxtParserError {
    IO(io::Error),
    Url {
        source: url::ParseError,
        url: String,
        start: usize,
        end: usize,
    },
    InvalidEditablePath(String),
    UnsupportedUrl(String),
    MissingRequirementPrefix(String),
    NoBinary {
        source: uv_normalize::InvalidNameError,
        specifier: String,
        start: usize,
        end: usize,
    },
    OnlyBinary {
        source: uv_normalize::InvalidNameError,
        specifier: String,
        start: usize,
        end: usize,
    },
    UnnamedConstraint {
        start: usize,
        end: usize,
    },
    Parser {
        message: String,
        line: usize,
        column: usize,
    },
    UnsupportedRequirement {
        source: Pep508Error,
        start: usize,
        end: usize,
    },
    Pep508 {
        source: Pep508Error,
        start: usize,
        end: usize,
    },
    ParsedUrl {
        source: Box<ParsedUrlError>,
        start: usize,
        end: usize,
    },
    Subfile {
        source: Box<RequirementsTxtFileError>,
        start: usize,
        end: usize,
    },
    NonUnicodeUrl {
        url: PathBuf,
    },
    #[cfg(feature = "http")]
    Reqwest(reqwest_middleware::Error),
}

impl RequirementsTxtParserError {
    /// Add a fixed offset to the location of the error.
    #[must_use]
    fn with_offset(self, offset: usize) -> Self {
        match self {
            Self::IO(err) => Self::IO(err),
            Self::InvalidEditablePath(given) => Self::InvalidEditablePath(given),
            Self::Url {
                source,
                url,
                start,
                end,
            } => Self::Url {
                source,
                url,
                start: start + offset,
                end: end + offset,
            },
            Self::UnsupportedUrl(url) => Self::UnsupportedUrl(url),
            Self::MissingRequirementPrefix(given) => Self::MissingRequirementPrefix(given),
            Self::NoBinary {
                source,
                specifier,
                start,
                end,
            } => Self::NoBinary {
                source,
                specifier,
                start: start + offset,
                end: end + offset,
            },
            Self::OnlyBinary {
                source,
                specifier,
                start,
                end,
            } => Self::OnlyBinary {
                source,
                specifier,
                start: start + offset,
                end: end + offset,
            },
            Self::UnnamedConstraint { start, end } => Self::UnnamedConstraint {
                start: start + offset,
                end: end + offset,
            },
            Self::Parser {
                message,
                line,
                column,
            } => Self::Parser {
                message,
                line,
                column,
            },
            Self::UnsupportedRequirement { source, start, end } => Self::UnsupportedRequirement {
                source,
                start: start + offset,
                end: end + offset,
            },
            Self::Pep508 { source, start, end } => Self::Pep508 {
                source,
                start: start + offset,
                end: end + offset,
            },
            Self::ParsedUrl { source, start, end } => Self::ParsedUrl {
                source,
                start: start + offset,
                end: end + offset,
            },
            Self::Subfile { source, start, end } => Self::Subfile {
                source,
                start: start + offset,
                end: end + offset,
            },
            Self::NonUnicodeUrl { url } => Self::NonUnicodeUrl { url },
            #[cfg(feature = "http")]
            Self::Reqwest(err) => Self::Reqwest(err),
        }
    }
}

impl Display for RequirementsTxtParserError {
    fn fmt(&self, f: &mut Formatter<'_>) -> std::fmt::Result {
        match self {
            Self::IO(err) => err.fmt(f),
            Self::InvalidEditablePath(given) => {
                write!(f, "Invalid editable path: {given}")
            }
            Self::Url { url, start, .. } => {
                write!(f, "Invalid URL at position {start}: `{url}`")
            }
            Self::UnsupportedUrl(url) => {
                write!(f, "Unsupported URL (expected a `file://` scheme): `{url}`")
            }
            Self::MissingRequirementPrefix(given) => {
                write!(f, "Requirement `{given}` looks like a requirements file but was passed as a package name. Did you mean `-r {given}`?")
            }
            Self::NoBinary { specifier, .. } => {
                write!(f, "Invalid specifier for `--no-binary`: {specifier}")
            }
            Self::OnlyBinary { specifier, .. } => {
                write!(f, "Invalid specifier for `--only-binary`: {specifier}")
            }
            Self::UnnamedConstraint { .. } => {
                write!(f, "Unnamed requirements are not allowed as constraints")
            }
            Self::Parser {
                message,
                line,
                column,
            } => {
                write!(f, "{message} at {line}:{column}")
            }
            Self::UnsupportedRequirement { start, end, .. } => {
                write!(f, "Unsupported requirement in position {start} to {end}")
            }
            Self::Pep508 { start, .. } => {
                write!(f, "Couldn't parse requirement at position {start}")
            }
            Self::ParsedUrl { start, .. } => {
                write!(f, "Couldn't URL at position {start}")
            }
            Self::Subfile { start, .. } => {
                write!(f, "Error parsing included file at position {start}")
            }
            Self::NonUnicodeUrl { url } => {
                write!(
                    f,
                    "Remote requirements URL contains non-unicode characters: {}",
                    url.display(),
                )
            }
            #[cfg(feature = "http")]
            Self::Reqwest(err) => {
                write!(f, "Error while accessing remote requirements file {err}")
            }
        }
    }
}

impl std::error::Error for RequirementsTxtParserError {
    fn source(&self) -> Option<&(dyn std::error::Error + 'static)> {
        match &self {
            Self::IO(err) => err.source(),
            Self::Url { source, .. } => Some(source),
            Self::InvalidEditablePath(_) => None,
            Self::UnsupportedUrl(_) => None,
            Self::MissingRequirementPrefix(_) => None,
            Self::NoBinary { source, .. } => Some(source),
            Self::OnlyBinary { source, .. } => Some(source),
            Self::UnnamedConstraint { .. } => None,
            Self::UnsupportedRequirement { source, .. } => Some(source),
            Self::Pep508 { source, .. } => Some(source),
            Self::ParsedUrl { source, .. } => Some(source),
            Self::Subfile { source, .. } => Some(source.as_ref()),
            Self::Parser { .. } => None,
            Self::NonUnicodeUrl { .. } => None,
            #[cfg(feature = "http")]
            Self::Reqwest(err) => err.source(),
        }
    }
}

impl Display for RequirementsTxtFileError {
    fn fmt(&self, f: &mut Formatter<'_>) -> std::fmt::Result {
        match &self.error {
            RequirementsTxtParserError::IO(err) => err.fmt(f),
            RequirementsTxtParserError::Url { url, start, .. } => {
                write!(
                    f,
                    "Invalid URL in `{}` at position {start}: `{url}`",
                    self.file.user_display(),
                )
            }
            RequirementsTxtParserError::InvalidEditablePath(given) => {
                write!(
                    f,
                    "Invalid editable path in `{}`: {given}",
                    self.file.user_display()
                )
            }
            RequirementsTxtParserError::UnsupportedUrl(url) => {
                write!(
                    f,
                    "Unsupported URL (expected a `file://` scheme) in `{}`: `{url}`",
                    self.file.user_display(),
                )
            }
            RequirementsTxtParserError::MissingRequirementPrefix(given) => {
                write!(
                    f,
                    "Requirement `{given}` in `{}` looks like a requirements file but was passed as a package name. Did you mean `-r {given}`?",
                    self.file.user_display(),
                )
            }
            RequirementsTxtParserError::NoBinary { specifier, .. } => {
                write!(
                    f,
                    "Invalid specifier for `--no-binary` in `{}`: {specifier}",
                    self.file.user_display(),
                )
            }
            RequirementsTxtParserError::OnlyBinary { specifier, .. } => {
                write!(
                    f,
                    "Invalid specifier for `--only-binary` in `{}`: {specifier}",
                    self.file.user_display(),
                )
            }
            RequirementsTxtParserError::UnnamedConstraint { .. } => {
                write!(
                    f,
                    "Unnamed requirements are not allowed as constraints in `{}`",
                    self.file.user_display(),
                )
            }
            RequirementsTxtParserError::Parser {
                message,
                line,
                column,
            } => {
                write!(
                    f,
                    "{message} at {}:{line}:{column}",
                    self.file.user_display(),
                )
            }
            RequirementsTxtParserError::UnsupportedRequirement { start, .. } => {
                write!(
                    f,
                    "Unsupported requirement in {} at position {start}",
                    self.file.user_display(),
                )
            }
            RequirementsTxtParserError::Pep508 { start, .. } => {
                write!(
                    f,
                    "Couldn't parse requirement in `{}` at position {start}",
                    self.file.user_display(),
                )
            }
            RequirementsTxtParserError::ParsedUrl { start, .. } => {
                write!(
                    f,
                    "Couldn't parse URL in `{}` at position {start}",
                    self.file.user_display(),
                )
            }
            RequirementsTxtParserError::Subfile { start, .. } => {
                write!(
                    f,
                    "Error parsing included file in `{}` at position {start}",
                    self.file.user_display(),
                )
            }
            RequirementsTxtParserError::NonUnicodeUrl { url } => {
                write!(
                    f,
                    "Remote requirements URL contains non-unicode characters: {}",
                    url.display(),
                )
            }
            #[cfg(feature = "http")]
            RequirementsTxtParserError::Reqwest(err) => {
                write!(
                    f,
                    "Error while accessing remote requirements file {}: {err}",
                    self.file.user_display(),
                )
            }
        }
    }
}

impl std::error::Error for RequirementsTxtFileError {
    fn source(&self) -> Option<&(dyn std::error::Error + 'static)> {
        self.error.source()
    }
}

impl From<io::Error> for RequirementsTxtParserError {
    fn from(err: io::Error) -> Self {
        Self::IO(err)
    }
}

#[cfg(feature = "http")]
impl From<reqwest::Error> for RequirementsTxtParserError {
    fn from(err: reqwest::Error) -> Self {
        Self::Reqwest(reqwest_middleware::Error::Reqwest(err))
    }
}

#[cfg(feature = "http")]
impl From<reqwest_middleware::Error> for RequirementsTxtParserError {
    fn from(err: reqwest_middleware::Error) -> Self {
        Self::Reqwest(err)
    }
}

/// Calculates the column and line offset of a given cursor based on the
/// number of Unicode codepoints.
fn calculate_row_column(content: &str, position: usize) -> (usize, usize) {
    let mut line = 1;
    let mut column = 1;

    let mut chars = content.char_indices().peekable();
    while let Some((index, char)) = chars.next() {
        if index >= position {
            break;
        }
        match char {
            '\r' => {
                // If the next character is a newline, skip it.
                if chars
                    .peek()
                    .map_or(false, |&(_, next_char)| next_char == '\n')
                {
                    chars.next();
                }

                // Reset.
                line += 1;
                column = 1;
            }
            '\n' => {
                //
                line += 1;
                column = 1;
            }
            // Increment column by Unicode codepoint. We don't use visual width
            // (e.g., `UnicodeWidthChar::width(char).unwrap_or(0)`), since that's
            // not what editors typically count.
            _ => column += 1,
        }
    }

    (line, column)
}

#[cfg(test)]
mod test {
    use std::path::{Path, PathBuf};

    use anyhow::Result;
    use assert_fs::prelude::*;
    use fs_err as fs;
    use indoc::indoc;
    use itertools::Itertools;
    use tempfile::tempdir;
    use test_case::test_case;
    use unscanny::Scanner;

    use uv_client::BaseClientBuilder;
    use uv_fs::Simplified;

    use crate::{calculate_row_column, EditableRequirement, RequirementsTxt};

    fn workspace_test_data_dir() -> PathBuf {
        PathBuf::from("./test-data").canonicalize().unwrap()
    }

    #[test_case(Path::new("basic.txt"))]
    #[test_case(Path::new("constraints-a.txt"))]
    #[test_case(Path::new("constraints-b.txt"))]
    #[test_case(Path::new("empty.txt"))]
    #[test_case(Path::new("for-poetry.txt"))]
    #[test_case(Path::new("include-a.txt"))]
    #[test_case(Path::new("include-b.txt"))]
    #[test_case(Path::new("poetry-with-hashes.txt"))]
    #[test_case(Path::new("small.txt"))]
    #[test_case(Path::new("whitespace.txt"))]
    #[tokio::test]
    async fn parse(path: &Path) {
        let working_dir = workspace_test_data_dir().join("requirements-txt");
        let requirements_txt = working_dir.join(path);

        let actual = RequirementsTxt::parse(
            requirements_txt.clone(),
            &working_dir,
            &BaseClientBuilder::new(),
        )
        .await
        .unwrap();

        let snapshot = format!("parse-{}", path.to_string_lossy());
        let filters = vec![(working_dir.to_str().unwrap(), "<REQUIREMENTS_DIR>")];
        insta::with_settings!({
            filters => filters,
        }, {
            insta::assert_debug_snapshot!(snapshot, actual);
        });
    }

    #[test_case(Path::new("basic.txt"))]
    #[test_case(Path::new("constraints-a.txt"))]
    #[test_case(Path::new("constraints-b.txt"))]
    #[test_case(Path::new("empty.txt"))]
    #[test_case(Path::new("for-poetry.txt"))]
    #[test_case(Path::new("include-a.txt"))]
    #[test_case(Path::new("include-b.txt"))]
    #[test_case(Path::new("poetry-with-hashes.txt"))]
    #[test_case(Path::new("small.txt"))]
    #[test_case(Path::new("whitespace.txt"))]
    #[test_case(Path::new("editable.txt"))]
    #[tokio::test]
    async fn line_endings(path: &Path) {
        let working_dir = workspace_test_data_dir().join("requirements-txt");
        let requirements_txt = working_dir.join(path);

        // Copy the existing files over to a temporary directory.
        let temp_dir = tempdir().unwrap();
        for entry in fs::read_dir(&working_dir).unwrap() {
            let entry = entry.unwrap();
            let path = entry.path();
            let dest = temp_dir.path().join(path.file_name().unwrap());
            fs::copy(&path, &dest).unwrap();
        }

        // Replace line endings with the other choice. This works even if you use git with LF
        // only on windows.
        let contents = fs::read_to_string(requirements_txt).unwrap();
        let contents = if contents.contains("\r\n") {
            contents.replace("\r\n", "\n")
        } else {
            contents.replace('\n', "\r\n")
        };
        let requirements_txt = temp_dir.path().join(path);
        fs::write(&requirements_txt, contents).unwrap();

        let actual =
            RequirementsTxt::parse(&requirements_txt, &working_dir, &BaseClientBuilder::new())
                .await
                .unwrap();

        let snapshot = format!("line-endings-{}", path.to_string_lossy());
        let filters = vec![(temp_dir.path().to_str().unwrap(), "<REQUIREMENTS_DIR>")];
        insta::with_settings!({
            filters => filters,
        }, {
            insta::assert_debug_snapshot!(snapshot, actual);
        });
    }

    #[cfg(unix)]
    #[test_case(Path::new("bare-url.txt"))]
    #[tokio::test]
    async fn parse_unnamed_unix(path: &Path) {
        let working_dir = workspace_test_data_dir().join("requirements-txt");
        let requirements_txt = working_dir.join(path);

        let actual =
            RequirementsTxt::parse(requirements_txt, &working_dir, &BaseClientBuilder::new())
                .await
                .unwrap();

        let snapshot = format!("parse-unix-{}", path.to_string_lossy());
        let pattern = regex::escape(&working_dir.simplified_display().to_string());
        let filters = vec![(pattern.as_str(), "[WORKSPACE_DIR]")];
        insta::with_settings!({
            filters => filters
        }, {
            insta::assert_debug_snapshot!(snapshot, actual);
        });
    }

    #[cfg(windows)]
    #[test_case(Path::new("bare-url.txt"))]
    #[tokio::test]
    async fn parse_unnamed_windows(path: &Path) {
        let working_dir = workspace_test_data_dir().join("requirements-txt");
        let requirements_txt = working_dir.join(path);

        let actual =
            RequirementsTxt::parse(requirements_txt, &working_dir, &BaseClientBuilder::new())
                .await
                .unwrap();

        let snapshot = format!("parse-windows-{}", path.to_string_lossy());
        let pattern = regex::escape(
            &working_dir
                .simplified_display()
                .to_string()
                .replace('\\', "/"),
        );
        let filters = vec![(pattern.as_str(), "[WORKSPACE_DIR]")];
        insta::with_settings!({
            filters => filters
        }, {
            insta::assert_debug_snapshot!(snapshot, actual);
        });
    }

    #[tokio::test]
    async fn invalid_include_missing_file() -> Result<()> {
        let temp_dir = assert_fs::TempDir::new()?;
        let missing_txt = temp_dir.child("missing.txt");
        let requirements_txt = temp_dir.child("requirements.txt");
        requirements_txt.write_str(indoc! {"
            -r missing.txt
        "})?;

        let error = RequirementsTxt::parse(
            requirements_txt.path(),
            temp_dir.path(),
            &BaseClientBuilder::new(),
        )
        .await
        .unwrap_err();
        let errors = anyhow::Error::new(error)
            .chain()
            // The last error is operating-system specific.
            .take(2)
            .join("\n");

        let requirement_txt = regex::escape(&requirements_txt.path().user_display().to_string());
        let missing_txt = regex::escape(&missing_txt.path().user_display().to_string());
        let filters = vec![
            (requirement_txt.as_str(), "<REQUIREMENTS_TXT>"),
            (missing_txt.as_str(), "<MISSING_TXT>"),
            (r"\\", "/"),
        ];
        insta::with_settings!({
            filters => filters,
        }, {
            insta::assert_snapshot!(errors, @r###"
            Error parsing included file in `<REQUIREMENTS_TXT>` at position 0
            failed to read from file `<MISSING_TXT>`
            "###);
        });

        Ok(())
    }

    #[tokio::test]
    async fn invalid_requirement_version() -> Result<()> {
        let temp_dir = assert_fs::TempDir::new()?;
        let requirements_txt = temp_dir.child("requirements.txt");
        requirements_txt.write_str(indoc! {"
            numpy[ö]==1.29
        "})?;

        let error = RequirementsTxt::parse(
            requirements_txt.path(),
            temp_dir.path(),
            &BaseClientBuilder::new(),
        )
        .await
        .unwrap_err();
        let errors = anyhow::Error::new(error).chain().join("\n");

        let requirement_txt = regex::escape(&requirements_txt.path().user_display().to_string());
        let filters = vec![
            (requirement_txt.as_str(), "<REQUIREMENTS_TXT>"),
            (r"\\", "/"),
        ];
        insta::with_settings!({
            filters => filters
        }, {
            insta::assert_snapshot!(errors, @r###"
            Couldn't parse requirement in `<REQUIREMENTS_TXT>` at position 0
            Expected an alphanumeric character starting the extra name, found 'ö'
            numpy[ö]==1.29
                  ^
            "###);
        });

        Ok(())
    }

    #[tokio::test]
    async fn invalid_requirement_url() -> Result<()> {
        let temp_dir = assert_fs::TempDir::new()?;
        let requirements_txt = temp_dir.child("requirements.txt");
        requirements_txt.write_str(indoc! {"
            numpy @ https:///
        "})?;

        let error = RequirementsTxt::parse(
            requirements_txt.path(),
            temp_dir.path(),
            &BaseClientBuilder::new(),
        )
        .await
        .unwrap_err();
        let errors = anyhow::Error::new(error).chain().join("\n");

        let requirement_txt = regex::escape(&requirements_txt.path().user_display().to_string());
        let filters = vec![
            (requirement_txt.as_str(), "<REQUIREMENTS_TXT>"),
            (r"\\", "/"),
        ];
        insta::with_settings!({
            filters => filters
        }, {
            insta::assert_snapshot!(errors, @r###"
            Couldn't parse requirement in `<REQUIREMENTS_TXT>` at position 0
            empty host
            numpy @ https:///
                    ^^^^^^^^^
            "###);
        });

        Ok(())
    }

    #[tokio::test]
    async fn unsupported_editable() -> Result<()> {
        let temp_dir = assert_fs::TempDir::new()?;
        let requirements_txt = temp_dir.child("requirements.txt");
        requirements_txt.write_str(indoc! {"
            -e http://localhost:8080/
        "})?;

        let error = RequirementsTxt::parse(
            requirements_txt.path(),
            temp_dir.path(),
            &BaseClientBuilder::new(),
        )
        .await
        .unwrap_err();
        let errors = anyhow::Error::new(error).chain().join("\n");

        let requirement_txt = regex::escape(&requirements_txt.path().user_display().to_string());
        let filters = vec![
            (requirement_txt.as_str(), "<REQUIREMENTS_TXT>"),
            (r"\\", "/"),
        ];
        insta::with_settings!({
            filters => filters
        }, {
            insta::assert_snapshot!(errors, @"Unsupported URL (expected a `file://` scheme) in `<REQUIREMENTS_TXT>`: `http://localhost:8080/`");
        });

        Ok(())
    }

    #[tokio::test]
    async fn invalid_editable_extra() -> Result<()> {
        let temp_dir = assert_fs::TempDir::new()?;
        let requirements_txt = temp_dir.child("requirements.txt");
        requirements_txt.write_str(indoc! {"
            -e black[,abcdef]
        "})?;

        let error = RequirementsTxt::parse(
            requirements_txt.path(),
            temp_dir.path(),
            &BaseClientBuilder::new(),
        )
        .await
        .unwrap_err();
        let errors = anyhow::Error::new(error).chain().join("\n");

        let requirement_txt = regex::escape(&requirements_txt.path().user_display().to_string());
        let filters = vec![(requirement_txt.as_str(), "<REQUIREMENTS_TXT>")];
        insta::with_settings!({
            filters => filters
        }, {
            insta::assert_snapshot!(errors, @r###"
            Couldn't parse requirement in `<REQUIREMENTS_TXT>` at position 6
            Expected either alphanumerical character (starting the extra name) or ']' (ending the extras section), found ','
            black[,abcdef]
                  ^
            "###);
        });

        Ok(())
    }

    #[tokio::test]
    async fn relative_index_url() -> Result<()> {
        let temp_dir = assert_fs::TempDir::new()?;
        let requirements_txt = temp_dir.child("requirements.txt");
        requirements_txt.write_str(indoc! {"
            --index-url 123
        "})?;

        let error = RequirementsTxt::parse(
            requirements_txt.path(),
            temp_dir.path(),
            &BaseClientBuilder::new(),
        )
        .await
        .unwrap_err();
        let errors = anyhow::Error::new(error).chain().join("\n");

        let requirement_txt = regex::escape(&requirements_txt.path().user_display().to_string());
        let filters = vec![
            (requirement_txt.as_str(), "<REQUIREMENTS_TXT>"),
            (r"\\", "/"),
        ];
        insta::with_settings!({
            filters => filters
        }, {
            insta::assert_snapshot!(errors, @r###"
            Invalid URL in `<REQUIREMENTS_TXT>` at position 0: `123`
            relative URL without a base
            "###);
        });

        Ok(())
    }

    #[tokio::test]
    async fn invalid_index_url() -> Result<()> {
        let temp_dir = assert_fs::TempDir::new()?;
        let requirements_txt = temp_dir.child("requirements.txt");
        requirements_txt.write_str(indoc! {"
            --index-url https:////
        "})?;

        let error = RequirementsTxt::parse(
            requirements_txt.path(),
            temp_dir.path(),
            &BaseClientBuilder::new(),
        )
        .await
        .unwrap_err();
        let errors = anyhow::Error::new(error).chain().join("\n");

        let requirement_txt = regex::escape(&requirements_txt.path().user_display().to_string());
        let filters = vec![
            (requirement_txt.as_str(), "<REQUIREMENTS_TXT>"),
            (r"\\", "/"),
        ];
        insta::with_settings!({
            filters => filters
        }, {
            insta::assert_snapshot!(errors, @r###"
            Invalid URL in `<REQUIREMENTS_TXT>` at position 0: `https:////`
            empty host
            "###);
        });

        Ok(())
    }

    #[tokio::test]
    async fn missing_r() -> Result<()> {
        let temp_dir = assert_fs::TempDir::new()?;

        let file_txt = temp_dir.child("file.txt");
        file_txt.touch()?;

        let requirements_txt = temp_dir.child("requirements.txt");
        requirements_txt.write_str(indoc! {"
            flask
            file.txt
        "})?;

        let error = RequirementsTxt::parse(
            requirements_txt.path(),
            temp_dir.path(),
            &BaseClientBuilder::new(),
        )
        .await
        .unwrap_err();
        let errors = anyhow::Error::new(error).chain().join("\n");

        let requirement_txt = regex::escape(&requirements_txt.path().user_display().to_string());
        let filters = vec![
            (requirement_txt.as_str(), "<REQUIREMENTS_TXT>"),
            (r"\\", "/"),
        ];
        insta::with_settings!({
            filters => filters
        }, {
            insta::assert_snapshot!(errors, @"Requirement `file.txt` in `<REQUIREMENTS_TXT>` looks like a requirements file but was passed as a package name. Did you mean `-r file.txt`?");
        });

        Ok(())
    }

    #[tokio::test]
    async fn relative_requirement() -> Result<()> {
        let temp_dir = assert_fs::TempDir::new()?;

        // Create a requirements file with a relative entry, in a subdirectory.
        let sub_dir = temp_dir.child("subdir");

        let sibling_txt = sub_dir.child("sibling.txt");
        sibling_txt.write_str(indoc! {"
            flask
        "})?;

        let child_txt = sub_dir.child("child.txt");
        child_txt.write_str(indoc! {"
            -r sibling.txt
        "})?;

        // Create a requirements file that points at `requirements.txt`.
        let parent_txt = temp_dir.child("parent.txt");
        parent_txt.write_str(indoc! {"
            -r subdir/child.txt
        "})?;

        let requirements = RequirementsTxt::parse(
            parent_txt.path(),
            temp_dir.path(),
            &BaseClientBuilder::new(),
        )
        .await
        .unwrap();
<<<<<<< HEAD
        let filters = vec![(temp_dir.path().to_str().unwrap(), "<REQUIREMENTS_DIR>")];
        insta::with_settings!({
                filters => filters,
            }, {
            insta::assert_debug_snapshot!(requirements, @r###"
            RequirementsTxt {
                requirements: [
                    RequirementEntry {
                        requirement: Pep508(
                            Requirement {
                                name: PackageName(
                                    "flask",
                                ),
                                extras: [],
                                version_or_url: None,
                                marker: None,
                                path: Some(
                                    "<REQUIREMENTS_DIR>/subdir/sibling.txt",
                                ),
                            },
                        ),
                        hashes: [],
                        path: Some(
                            "<REQUIREMENTS_DIR>/subdir/sibling.txt",
                        ),
                    },
                ],
                constraints: [],
                editables: [],
                index_url: None,
                extra_index_urls: [],
                find_links: [],
                no_index: false,
                no_binary: None,
                only_binary: None,
            }
            "###);
        });
=======
        insta::assert_debug_snapshot!(requirements, @r###"
        RequirementsTxt {
            requirements: [
                RequirementEntry {
                    requirement: Named(
                        Requirement {
                            name: PackageName(
                                "flask",
                            ),
                            extras: [],
                            version_or_url: None,
                            marker: None,
                        },
                    ),
                    hashes: [],
                },
            ],
            constraints: [],
            editables: [],
            index_url: None,
            extra_index_urls: [],
            find_links: [],
            no_index: false,
            no_binary: None,
            only_binary: None,
        }
        "###);
>>>>>>> 6d73db2b

        Ok(())
    }

    #[tokio::test]
    async fn nested_no_binary() -> Result<()> {
        let temp_dir = assert_fs::TempDir::new()?;

        let requirements_txt = temp_dir.child("requirements.txt");
        requirements_txt.write_str(indoc! {"
            flask
            --no-binary :none:
            -r child.txt
        "})?;

        let child = temp_dir.child("child.txt");
        child.write_str(indoc! {"
            --no-binary flask
        "})?;

        let requirements = RequirementsTxt::parse(
            requirements_txt.path(),
            temp_dir.path(),
            &BaseClientBuilder::new(),
        )
        .await
        .unwrap();
<<<<<<< HEAD
        let filters = vec![(temp_dir.path().to_str().unwrap(), "<REQUIREMENTS_DIR>")];
        insta::with_settings!({
            filters => filters,
        }, {
            insta::assert_debug_snapshot!(requirements, @r###"
            RequirementsTxt {
                requirements: [
                    RequirementEntry {
                        requirement: Pep508(
                            Requirement {
                                name: PackageName(
                                    "flask",
                                ),
                                extras: [],
                                version_or_url: None,
                                marker: None,
                                path: Some(
                                    "<REQUIREMENTS_DIR>/requirements.txt",
                                ),
                            },
                        ),
                        hashes: [],
                        path: Some(
                            "<REQUIREMENTS_DIR>/requirements.txt",
                        ),
                    },
=======
        insta::assert_debug_snapshot!(requirements, @r###"
        RequirementsTxt {
            requirements: [
                RequirementEntry {
                    requirement: Named(
                        Requirement {
                            name: PackageName(
                                "flask",
                            ),
                            extras: [],
                            version_or_url: None,
                            marker: None,
                        },
                    ),
                    hashes: [],
                },
            ],
            constraints: [],
            editables: [],
            index_url: None,
            extra_index_urls: [],
            find_links: [],
            no_index: false,
            no_binary: Packages(
                [
                    PackageName(
                        "flask",
                    ),
>>>>>>> 6d73db2b
                ],
                constraints: [],
                editables: [],
                index_url: None,
                extra_index_urls: [],
                find_links: [],
                no_index: false,
                no_binary: Packages(
                    [
                        PackageName(
                            "flask",
                        ),
                    ],
                ),
                only_binary: None,
            }
            "###);
        });

        Ok(())
    }

    #[tokio::test]
    #[cfg(not(windows))]
    async fn nested_editable() -> Result<()> {
        let temp_dir = assert_fs::TempDir::new()?;

        let requirements_txt = temp_dir.child("requirements.txt");
        requirements_txt.write_str(indoc! {"
            -r child.txt
        "})?;

        let child = temp_dir.child("child.txt");
        child.write_str(indoc! {"
            -r grandchild.txt
        "})?;

        let grandchild = temp_dir.child("grandchild.txt");
        grandchild.write_str(indoc! {"
            -e /foo/bar
            --no-index
        "})?;

        let requirements = RequirementsTxt::parse(
            requirements_txt.path(),
            temp_dir.path(),
            &BaseClientBuilder::new(),
        )
        .await
        .unwrap();

        insta::assert_debug_snapshot!(requirements, @r###"
        RequirementsTxt {
            requirements: [],
            constraints: [],
            editables: [
                EditableRequirement {
                    url: VerbatimUrl {
                        url: Url {
                            scheme: "file",
                            cannot_be_a_base: false,
                            username: "",
                            password: None,
                            host: None,
                            port: None,
                            path: "/foo/bar",
                            query: None,
                            fragment: None,
                        },
                        given: Some(
                            "/foo/bar",
                        ),
                    },
                    extras: [],
                    path: "/foo/bar",
                },
            ],
            index_url: None,
            extra_index_urls: [],
            find_links: [],
            no_index: true,
            no_binary: None,
            only_binary: None,
        }
        "###);

        Ok(())
    }

    #[tokio::test]
    async fn nested_conflicting_index_url() -> Result<()> {
        let temp_dir = assert_fs::TempDir::new()?;

        let requirements_txt = temp_dir.child("requirements.txt");
        requirements_txt.write_str(indoc! {"
            --index-url https://test.pypi.org/simple
            -r child.txt
        "})?;

        let child = temp_dir.child("child.txt");
        child.write_str(indoc! {"
            -r grandchild.txt
        "})?;

        let grandchild = temp_dir.child("grandchild.txt");
        grandchild.write_str(indoc! {"
            --index-url https://fake.pypi.org/simple
        "})?;

        let error = RequirementsTxt::parse(
            requirements_txt.path(),
            temp_dir.path(),
            &BaseClientBuilder::new(),
        )
        .await
        .unwrap_err();
        let errors = anyhow::Error::new(error).chain().join("\n");

        let requirement_txt = regex::escape(&requirements_txt.path().user_display().to_string());
        let filters = vec![
            (requirement_txt.as_str(), "<REQUIREMENTS_TXT>"),
            (r"\\", "/"),
        ];
        insta::with_settings!({
            filters => filters
        }, {
            insta::assert_snapshot!(errors, @"Nested `requirements` file contains conflicting `--index-url` at <REQUIREMENTS_TXT>:2:13");
        });

        Ok(())
    }

    #[tokio::test]
    async fn comments() -> Result<()> {
        let temp_dir = assert_fs::TempDir::new()?;

        let requirements_txt = temp_dir.child("requirements.txt");
        requirements_txt.write_str(indoc! {r"
            -r ./sibling.txt  # comment
            --index-url https://test.pypi.org/simple/  # comment
            --no-binary :all:  # comment

            flask==3.0.0 \
                --hash=sha256:1234567890abcdef1234567890abcdef1234567890abcdef1234567890abcdef \
                # comment

            requests==2.26.0 \
                --hash=sha256:fedcba0987654321fedcba0987654321fedcba0987654321fedcba0987654321 # comment

            black==21.12b0 # comment

            mypy==0.910 \
              # comment
        "})?;

        let sibling_txt = temp_dir.child("sibling.txt");
        sibling_txt.write_str(indoc! {"
            httpx # comment
        "})?;

        let requirements = RequirementsTxt::parse(
            requirements_txt.path(),
            temp_dir.path(),
            &BaseClientBuilder::new(),
        )
        .await
        .unwrap();
<<<<<<< HEAD
        let filters = vec![(temp_dir.path().to_str().unwrap(), "<REQUIREMENTS_DIR>")];
        insta::with_settings!({
            filters => filters,
        }, {
            insta::assert_debug_snapshot!(requirements, @r###"
            RequirementsTxt {
                requirements: [
                    RequirementEntry {
                        requirement: Pep508(
                            Requirement {
                                name: PackageName(
                                    "httpx",
                                ),
                                extras: [],
                                version_or_url: None,
                                marker: None,
                                path: Some(
                                    "<REQUIREMENTS_DIR>/./sibling.txt",
                                ),
                            },
                        ),
                        hashes: [],
                        path: Some(
                            "<REQUIREMENTS_DIR>/./sibling.txt",
                        ),
                    },
                    RequirementEntry {
                        requirement: Pep508(
                            Requirement {
                                name: PackageName(
                                    "flask",
                                ),
                                extras: [],
                                version_or_url: Some(
                                    VersionSpecifier(
                                        VersionSpecifiers(
                                            [
                                                VersionSpecifier {
                                                    operator: Equal,
                                                    version: "3.0.0",
                                                },
                                            ],
                                        ),
                                    ),
                                ),
                                marker: None,
                                path: Some(
                                    "<REQUIREMENTS_DIR>/requirements.txt",
                                ),
                            },
                        ),
                        hashes: [
                            "sha256:1234567890abcdef1234567890abcdef1234567890abcdef1234567890abcdef",
                        ],
                        path: Some(
                            "<REQUIREMENTS_DIR>/requirements.txt",
                        ),
                    },
                    RequirementEntry {
                        requirement: Pep508(
                            Requirement {
                                name: PackageName(
                                    "requests",
                                ),
                                extras: [],
                                version_or_url: Some(
                                    VersionSpecifier(
                                        VersionSpecifiers(
                                            [
                                                VersionSpecifier {
                                                    operator: Equal,
                                                    version: "2.26.0",
                                                },
                                            ],
                                        ),
                                    ),
                                ),
                                marker: None,
                                path: Some(
                                    "<REQUIREMENTS_DIR>/requirements.txt",
                                ),
                            },
                        ),
                        hashes: [
                            "sha256:fedcba0987654321fedcba0987654321fedcba0987654321fedcba0987654321",
                        ],
                        path: Some(
                            "<REQUIREMENTS_DIR>/requirements.txt",
                        ),
                    },
                    RequirementEntry {
                        requirement: Pep508(
                            Requirement {
                                name: PackageName(
                                    "black",
                                ),
                                extras: [],
                                version_or_url: Some(
                                    VersionSpecifier(
                                        VersionSpecifiers(
                                            [
                                                VersionSpecifier {
                                                    operator: Equal,
                                                    version: "21.12b0",
                                                },
                                            ],
                                        ),
                                    ),
                                ),
                                marker: None,
                                path: Some(
                                    "<REQUIREMENTS_DIR>/requirements.txt",
                                ),
                            },
                        ),
                        hashes: [],
                        path: Some(
                            "<REQUIREMENTS_DIR>/requirements.txt",
                        ),
                    },
                    RequirementEntry {
                        requirement: Pep508(
                            Requirement {
                                name: PackageName(
                                    "mypy",
                                ),
                                extras: [],
                                version_or_url: Some(
                                    VersionSpecifier(
                                        VersionSpecifiers(
                                            [
                                                VersionSpecifier {
                                                    operator: Equal,
                                                    version: "0.910",
                                                },
                                            ],
                                        ),
=======
        insta::assert_debug_snapshot!(requirements, @r###"
        RequirementsTxt {
            requirements: [
                RequirementEntry {
                    requirement: Named(
                        Requirement {
                            name: PackageName(
                                "httpx",
                            ),
                            extras: [],
                            version_or_url: None,
                            marker: None,
                        },
                    ),
                    hashes: [],
                },
                RequirementEntry {
                    requirement: Named(
                        Requirement {
                            name: PackageName(
                                "flask",
                            ),
                            extras: [],
                            version_or_url: Some(
                                VersionSpecifier(
                                    VersionSpecifiers(
                                        [
                                            VersionSpecifier {
                                                operator: Equal,
                                                version: "3.0.0",
                                            },
                                        ],
                                    ),
                                ),
                            ),
                            marker: None,
                        },
                    ),
                    hashes: [
                        "sha256:1234567890abcdef1234567890abcdef1234567890abcdef1234567890abcdef",
                    ],
                },
                RequirementEntry {
                    requirement: Named(
                        Requirement {
                            name: PackageName(
                                "requests",
                            ),
                            extras: [],
                            version_or_url: Some(
                                VersionSpecifier(
                                    VersionSpecifiers(
                                        [
                                            VersionSpecifier {
                                                operator: Equal,
                                                version: "2.26.0",
                                            },
                                        ],
                                    ),
                                ),
                            ),
                            marker: None,
                        },
                    ),
                    hashes: [
                        "sha256:fedcba0987654321fedcba0987654321fedcba0987654321fedcba0987654321",
                    ],
                },
                RequirementEntry {
                    requirement: Named(
                        Requirement {
                            name: PackageName(
                                "black",
                            ),
                            extras: [],
                            version_or_url: Some(
                                VersionSpecifier(
                                    VersionSpecifiers(
                                        [
                                            VersionSpecifier {
                                                operator: Equal,
                                                version: "21.12b0",
                                            },
                                        ],
                                    ),
                                ),
                            ),
                            marker: None,
                        },
                    ),
                    hashes: [],
                },
                RequirementEntry {
                    requirement: Named(
                        Requirement {
                            name: PackageName(
                                "mypy",
                            ),
                            extras: [],
                            version_or_url: Some(
                                VersionSpecifier(
                                    VersionSpecifiers(
                                        [
                                            VersionSpecifier {
                                                operator: Equal,
                                                version: "0.910",
                                            },
                                        ],
>>>>>>> 6d73db2b
                                    ),
                                ),
                                marker: None,
                                path: Some(
                                    "<REQUIREMENTS_DIR>/requirements.txt",
                                ),
                            },
                        ),
                        hashes: [],
                        path: Some(
                            "<REQUIREMENTS_DIR>/requirements.txt",
                        ),
                    },
                ],
                constraints: [],
                editables: [],
                index_url: Some(
                    VerbatimUrl {
                        url: Url {
                            scheme: "https",
                            cannot_be_a_base: false,
                            username: "",
                            password: None,
                            host: Some(
                                Domain(
                                    "test.pypi.org",
                                ),
                            ),
                            port: None,
                            path: "/simple/",
                            query: None,
                            fragment: None,
                        },
                        given: Some(
                            "https://test.pypi.org/simple/",
                        ),
                    },
                ),
                extra_index_urls: [],
                find_links: [],
                no_index: false,
                no_binary: All,
                only_binary: None,
            }
            "###);
        });

        Ok(())
    }

    #[test]
    fn editable_extra() {
        assert_eq!(
            EditableRequirement::split_extras("../editable[dev]"),
            Some(("../editable", "[dev]"))
        );
        assert_eq!(
            EditableRequirement::split_extras("../editable[dev]more[extra]"),
            Some(("../editable[dev]more", "[extra]"))
        );
        assert_eq!(
            EditableRequirement::split_extras("../editable[[dev]]"),
            None
        );
        assert_eq!(
            EditableRequirement::split_extras("../editable[[dev]"),
            Some(("../editable[", "[dev]"))
        );
    }

    #[tokio::test]
    async fn parser_error_line_and_column() -> Result<()> {
        let temp_dir = assert_fs::TempDir::new()?;
        let requirements_txt = temp_dir.child("requirements.txt");
        requirements_txt.write_str(indoc! {"
            numpy>=1,<2
              --borken
            tqdm
        "})?;

        let error = RequirementsTxt::parse(
            requirements_txt.path(),
            temp_dir.path(),
            &BaseClientBuilder::new(),
        )
        .await
        .unwrap_err();
        let errors = anyhow::Error::new(error).chain().join("\n");

        let requirement_txt = regex::escape(&requirements_txt.path().user_display().to_string());
        let filters = vec![
            (requirement_txt.as_str(), "<REQUIREMENTS_TXT>"),
            (r"\\", "/"),
        ];
        insta::with_settings!({
            filters => filters
        }, {
            insta::assert_snapshot!(errors, @r###"
            Unexpected '-', expected '-c', '-e', '-r' or the start of a requirement at <REQUIREMENTS_TXT>:2:3
            "###);
        });

        Ok(())
    }

    #[test_case("numpy>=1,<2\n  @-borken\ntqdm", "2:4"; "ASCII Character with LF")]
    #[test_case("numpy>=1,<2\r\n  #-borken\ntqdm", "2:4"; "ASCII Character with CRLF")]
    #[test_case("numpy>=1,<2\n  \n-borken\ntqdm", "3:1"; "ASCII Character LF then LF")]
    #[test_case("numpy>=1,<2\n  \r-borken\ntqdm", "3:1"; "ASCII Character LF then CR but no LF")]
    #[test_case("numpy>=1,<2\n  \r\n-borken\ntqdm", "3:1"; "ASCII Character LF then CRLF")]
    #[test_case("numpy>=1,<2\n  🚀-borken\ntqdm", "2:4"; "Emoji (Wide) Character")]
    #[test_case("numpy>=1,<2\n  中-borken\ntqdm", "2:4"; "Fullwidth character")]
    #[test_case("numpy>=1,<2\n  e\u{0301}-borken\ntqdm", "2:5"; "Two codepoints")]
    #[test_case("numpy>=1,<2\n  a\u{0300}\u{0316}-borken\ntqdm", "2:6"; "Three codepoints")]
    fn test_calculate_line_column_pair(input: &str, expected: &str) {
        let mut s = Scanner::new(input);
        // Place cursor right after the character we want to test
        s.eat_until('-');

        // Compute line/column
        let (line, column) = calculate_row_column(input, s.cursor());
        let line_column = format!("{line}:{column}");

        // Assert line and columns are expected
        assert_eq!(line_column, expected, "Issues with input: {input}");
    }
}<|MERGE_RESOLUTION|>--- conflicted
+++ resolved
@@ -326,6 +326,7 @@
                 }
             },
             hashes: value.hashes,
+            path: None,
         })
     }
 }
@@ -815,17 +816,8 @@
         }
     }
 
-<<<<<<< HEAD
     let requirement = RequirementsTxtRequirement::parse(requirement, source, working_dir).map_err(
-        |err| match err.message {
-            Pep508ErrorSource::String(_) | Pep508ErrorSource::UrlError(_) => {
-                RequirementsTxtParserError::Pep508 {
-                    source: err,
-                    start,
-                    end,
-=======
-    let requirement =
-        RequirementsTxtRequirement::parse(requirement, working_dir).map_err(|err| match err {
+        |err| match err {
             RequirementsTxtRequirementError::ParsedUrl(err) => {
                 RequirementsTxtParserError::ParsedUrl {
                     source: err,
@@ -840,23 +832,17 @@
                         start,
                         end,
                     }
->>>>>>> 6d73db2b
-                }
-            }
-            Pep508ErrorSource::UnsupportedRequirement(_) => {
-                RequirementsTxtParserError::UnsupportedRequirement {
-                    source: err,
-                    start,
-                    end,
-                }
-<<<<<<< HEAD
-            }
+                }
+                Pep508ErrorSource::UnsupportedRequirement(_) => {
+                    RequirementsTxtParserError::UnsupportedRequirement {
+                        source: err,
+                        start,
+                        end,
+                    }
+                }
+            },
         },
     )?;
-=======
-            },
-        })?;
->>>>>>> 6d73db2b
 
     let hashes = if has_hashes {
         parse_hashes(content, s)?
@@ -1813,47 +1799,11 @@
         )
         .await
         .unwrap();
-<<<<<<< HEAD
         let filters = vec![(temp_dir.path().to_str().unwrap(), "<REQUIREMENTS_DIR>")];
         insta::with_settings!({
-                filters => filters,
-            }, {
+                    filters => filters,
+                }, {
             insta::assert_debug_snapshot!(requirements, @r###"
-            RequirementsTxt {
-                requirements: [
-                    RequirementEntry {
-                        requirement: Pep508(
-                            Requirement {
-                                name: PackageName(
-                                    "flask",
-                                ),
-                                extras: [],
-                                version_or_url: None,
-                                marker: None,
-                                path: Some(
-                                    "<REQUIREMENTS_DIR>/subdir/sibling.txt",
-                                ),
-                            },
-                        ),
-                        hashes: [],
-                        path: Some(
-                            "<REQUIREMENTS_DIR>/subdir/sibling.txt",
-                        ),
-                    },
-                ],
-                constraints: [],
-                editables: [],
-                index_url: None,
-                extra_index_urls: [],
-                find_links: [],
-                no_index: false,
-                no_binary: None,
-                only_binary: None,
-            }
-            "###);
-        });
-=======
-        insta::assert_debug_snapshot!(requirements, @r###"
         RequirementsTxt {
             requirements: [
                 RequirementEntry {
@@ -1880,63 +1830,39 @@
             only_binary: None,
         }
         "###);
->>>>>>> 6d73db2b
-
-        Ok(())
-    }
-
-    #[tokio::test]
-    async fn nested_no_binary() -> Result<()> {
-        let temp_dir = assert_fs::TempDir::new()?;
-
-        let requirements_txt = temp_dir.child("requirements.txt");
-        requirements_txt.write_str(indoc! {"
+
+
+            Ok(())
+        }
+
+        #[tokio::test]
+        async fn nested_no_binary() -> Result<()> {
+            let temp_dir = assert_fs::TempDir::new()?;
+
+            let requirements_txt = temp_dir.child("requirements.txt");
+            requirements_txt.write_str(indoc! {"
             flask
             --no-binary :none:
             -r child.txt
         "})?;
 
-        let child = temp_dir.child("child.txt");
-        child.write_str(indoc! {"
+            let child = temp_dir.child("child.txt");
+            child.write_str(indoc! {"
             --no-binary flask
         "})?;
 
-        let requirements = RequirementsTxt::parse(
-            requirements_txt.path(),
-            temp_dir.path(),
-            &BaseClientBuilder::new(),
-        )
-        .await
-        .unwrap();
-<<<<<<< HEAD
+            let requirements = RequirementsTxt::parse(
+                requirements_txt.path(),
+                temp_dir.path(),
+                &BaseClientBuilder::new(),
+            )
+            .await
+            .unwrap();
         let filters = vec![(temp_dir.path().to_str().unwrap(), "<REQUIREMENTS_DIR>")];
         insta::with_settings!({
             filters => filters,
         }, {
             insta::assert_debug_snapshot!(requirements, @r###"
-            RequirementsTxt {
-                requirements: [
-                    RequirementEntry {
-                        requirement: Pep508(
-                            Requirement {
-                                name: PackageName(
-                                    "flask",
-                                ),
-                                extras: [],
-                                version_or_url: None,
-                                marker: None,
-                                path: Some(
-                                    "<REQUIREMENTS_DIR>/requirements.txt",
-                                ),
-                            },
-                        ),
-                        hashes: [],
-                        path: Some(
-                            "<REQUIREMENTS_DIR>/requirements.txt",
-                        ),
-                    },
-=======
-        insta::assert_debug_snapshot!(requirements, @r###"
         RequirementsTxt {
             requirements: [
                 RequirementEntry {
@@ -1964,7 +1890,6 @@
                     PackageName(
                         "flask",
                     ),
->>>>>>> 6d73db2b
                 ],
                 constraints: [],
                 editables: [],
@@ -1982,6 +1907,7 @@
                 only_binary: None,
             }
             "###);
+            });
         });
 
         Ok(())
@@ -2132,7 +2058,6 @@
         )
         .await
         .unwrap();
-<<<<<<< HEAD
         let filters = vec![(temp_dir.path().to_str().unwrap(), "<REQUIREMENTS_DIR>")];
         insta::with_settings!({
             filters => filters,
@@ -2141,7 +2066,7 @@
             RequirementsTxt {
                 requirements: [
                     RequirementEntry {
-                        requirement: Pep508(
+                        requirement: Named(
                             Requirement {
                                 name: PackageName(
                                     "httpx",
@@ -2149,18 +2074,12 @@
                                 extras: [],
                                 version_or_url: None,
                                 marker: None,
-                                path: Some(
-                                    "<REQUIREMENTS_DIR>/./sibling.txt",
-                                ),
                             },
                         ),
                         hashes: [],
-                        path: Some(
-                            "<REQUIREMENTS_DIR>/./sibling.txt",
-                        ),
                     },
                     RequirementEntry {
-                        requirement: Pep508(
+                        requirement: Named(
                             Requirement {
                                 name: PackageName(
                                     "flask",
@@ -2179,20 +2098,14 @@
                                     ),
                                 ),
                                 marker: None,
-                                path: Some(
-                                    "<REQUIREMENTS_DIR>/requirements.txt",
-                                ),
                             },
                         ),
                         hashes: [
                             "sha256:1234567890abcdef1234567890abcdef1234567890abcdef1234567890abcdef",
                         ],
-                        path: Some(
-                            "<REQUIREMENTS_DIR>/requirements.txt",
-                        ),
                     },
                     RequirementEntry {
-                        requirement: Pep508(
+                        requirement: Named(
                             Requirement {
                                 name: PackageName(
                                     "requests",
@@ -2211,20 +2124,14 @@
                                     ),
                                 ),
                                 marker: None,
-                                path: Some(
-                                    "<REQUIREMENTS_DIR>/requirements.txt",
-                                ),
                             },
                         ),
                         hashes: [
                             "sha256:fedcba0987654321fedcba0987654321fedcba0987654321fedcba0987654321",
                         ],
-                        path: Some(
-                            "<REQUIREMENTS_DIR>/requirements.txt",
-                        ),
                     },
                     RequirementEntry {
-                        requirement: Pep508(
+                        requirement: Named(
                             Requirement {
                                 name: PackageName(
                                     "black",
@@ -2243,18 +2150,12 @@
                                     ),
                                 ),
                                 marker: None,
-                                path: Some(
-                                    "<REQUIREMENTS_DIR>/requirements.txt",
-                                ),
                             },
                         ),
                         hashes: [],
-                        path: Some(
-                            "<REQUIREMENTS_DIR>/requirements.txt",
-                        ),
                     },
                     RequirementEntry {
-                        requirement: Pep508(
+                        requirement: Named(
                             Requirement {
                                 name: PackageName(
                                     "mypy",
@@ -2270,161 +2171,50 @@
                                                 },
                                             ],
                                         ),
-=======
-        insta::assert_debug_snapshot!(requirements, @r###"
-        RequirementsTxt {
-            requirements: [
-                RequirementEntry {
-                    requirement: Named(
-                        Requirement {
-                            name: PackageName(
-                                "httpx",
+                                    ),
+                                    marker: None,
+                                    path: Some(
+                                        "<REQUIREMENTS_DIR>/requirements.txt",
+                                    ),
+                                },
                             ),
-                            extras: [],
-                            version_or_url: None,
-                            marker: None,
+                            hashes: [],
+                            path: Some(
+                                "<REQUIREMENTS_DIR>/requirements.txt",
+                            ),
+                        },
+                    ],
+                    constraints: [],
+                    editables: [],
+                    index_url: Some(
+                        VerbatimUrl {
+                            url: Url {
+                                scheme: "https",
+                                cannot_be_a_base: false,
+                                username: "",
+                                password: None,
+                                host: Some(
+                                    Domain(
+                                        "test.pypi.org",
+                                    ),
+                                ),
+                                port: None,
+                                path: "/simple/",
+                                query: None,
+                                fragment: None,
+                            },
+                            given: Some(
+                                "https://test.pypi.org/simple/",
+                            ),
                         },
                     ),
-                    hashes: [],
-                },
-                RequirementEntry {
-                    requirement: Named(
-                        Requirement {
-                            name: PackageName(
-                                "flask",
-                            ),
-                            extras: [],
-                            version_or_url: Some(
-                                VersionSpecifier(
-                                    VersionSpecifiers(
-                                        [
-                                            VersionSpecifier {
-                                                operator: Equal,
-                                                version: "3.0.0",
-                                            },
-                                        ],
-                                    ),
-                                ),
-                            ),
-                            marker: None,
-                        },
-                    ),
-                    hashes: [
-                        "sha256:1234567890abcdef1234567890abcdef1234567890abcdef1234567890abcdef",
-                    ],
-                },
-                RequirementEntry {
-                    requirement: Named(
-                        Requirement {
-                            name: PackageName(
-                                "requests",
-                            ),
-                            extras: [],
-                            version_or_url: Some(
-                                VersionSpecifier(
-                                    VersionSpecifiers(
-                                        [
-                                            VersionSpecifier {
-                                                operator: Equal,
-                                                version: "2.26.0",
-                                            },
-                                        ],
-                                    ),
-                                ),
-                            ),
-                            marker: None,
-                        },
-                    ),
-                    hashes: [
-                        "sha256:fedcba0987654321fedcba0987654321fedcba0987654321fedcba0987654321",
-                    ],
-                },
-                RequirementEntry {
-                    requirement: Named(
-                        Requirement {
-                            name: PackageName(
-                                "black",
-                            ),
-                            extras: [],
-                            version_or_url: Some(
-                                VersionSpecifier(
-                                    VersionSpecifiers(
-                                        [
-                                            VersionSpecifier {
-                                                operator: Equal,
-                                                version: "21.12b0",
-                                            },
-                                        ],
-                                    ),
-                                ),
-                            ),
-                            marker: None,
-                        },
-                    ),
-                    hashes: [],
-                },
-                RequirementEntry {
-                    requirement: Named(
-                        Requirement {
-                            name: PackageName(
-                                "mypy",
-                            ),
-                            extras: [],
-                            version_or_url: Some(
-                                VersionSpecifier(
-                                    VersionSpecifiers(
-                                        [
-                                            VersionSpecifier {
-                                                operator: Equal,
-                                                version: "0.910",
-                                            },
-                                        ],
->>>>>>> 6d73db2b
-                                    ),
-                                ),
-                                marker: None,
-                                path: Some(
-                                    "<REQUIREMENTS_DIR>/requirements.txt",
-                                ),
-                            },
-                        ),
-                        hashes: [],
-                        path: Some(
-                            "<REQUIREMENTS_DIR>/requirements.txt",
-                        ),
-                    },
-                ],
-                constraints: [],
-                editables: [],
-                index_url: Some(
-                    VerbatimUrl {
-                        url: Url {
-                            scheme: "https",
-                            cannot_be_a_base: false,
-                            username: "",
-                            password: None,
-                            host: Some(
-                                Domain(
-                                    "test.pypi.org",
-                                ),
-                            ),
-                            port: None,
-                            path: "/simple/",
-                            query: None,
-                            fragment: None,
-                        },
-                        given: Some(
-                            "https://test.pypi.org/simple/",
-                        ),
-                    },
-                ),
-                extra_index_urls: [],
-                find_links: [],
-                no_index: false,
-                no_binary: All,
-                only_binary: None,
-            }
-            "###);
+                    extra_index_urls: [],
+                    find_links: [],
+                    no_index: false,
+                    no_binary: All,
+                    only_binary: None,
+                }
+                "###);
         });
 
         Ok(())
